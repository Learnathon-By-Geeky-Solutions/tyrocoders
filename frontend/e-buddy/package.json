{
  "name": "e-buddy",
  "version": "0.1.0",
  "private": true,
  "scripts": {
    "dev": "next dev",
    "build": "next build",
    "start": "next start",
    "lint": "next lint"
  },
  "dependencies": {
<<<<<<< HEAD
    "next": "15.1.7",
    "react": "^19.0.0",
    "react-dom": "^19.0.0",
    "react-dropzone": "^14.3.5",
    "react-icons": "^5.5.0"
=======
    "@radix-ui/react-dialog": "^1.1.6",
    "@radix-ui/react-scroll-area": "^1.2.3",
    "@radix-ui/react-select": "^2.1.6",
    "@radix-ui/react-slot": "^1.1.2",
    "@radix-ui/react-tabs": "^1.1.3",
    "@radix-ui/react-tooltip": "^1.1.8",
    "class-variance-authority": "^0.7.1",
    "clsx": "^2.1.1",
    "lucide-react": "^0.475.0",
    "next": "15.1.7",
    "react": "^19.0.0",
    "react-dom": "^19.0.0",
    "react-icons": "^5.5.0",
    "tailwind-merge": "^3.0.1",
    "tailwindcss-animate": "^1.0.7"
>>>>>>> 0e21f6df
  },
  "devDependencies": {
    "@types/node": "^20",
    "@types/react": "^19",
    "@types/react-dom": "^19",
    "postcss": "^8",
    "tailwindcss": "^3.4.1",
    "typescript": "^5"
  }
}<|MERGE_RESOLUTION|>--- conflicted
+++ resolved
@@ -9,13 +9,7 @@
     "lint": "next lint"
   },
   "dependencies": {
-<<<<<<< HEAD
-    "next": "15.1.7",
-    "react": "^19.0.0",
-    "react-dom": "^19.0.0",
     "react-dropzone": "^14.3.5",
-    "react-icons": "^5.5.0"
-=======
     "@radix-ui/react-dialog": "^1.1.6",
     "@radix-ui/react-scroll-area": "^1.2.3",
     "@radix-ui/react-select": "^2.1.6",
@@ -31,7 +25,6 @@
     "react-icons": "^5.5.0",
     "tailwind-merge": "^3.0.1",
     "tailwindcss-animate": "^1.0.7"
->>>>>>> 0e21f6df
   },
   "devDependencies": {
     "@types/node": "^20",
